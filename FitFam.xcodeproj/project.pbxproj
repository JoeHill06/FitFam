// !$*UTF8*$!
{
	archiveVersion = 1;
	classes = {
	};
	objectVersion = 77;
	objects = {

/* Begin PBXBuildFile section */
		0F833FD42E4905610096FC24 /* FirebaseAuth in Frameworks */ = {isa = PBXBuildFile; productRef = 0F833FD32E4905610096FC24 /* FirebaseAuth */; };
		0F833FD62E4905610096FC24 /* FirebaseCore in Frameworks */ = {isa = PBXBuildFile; productRef = 0F833FD52E4905610096FC24 /* FirebaseCore */; };
		0F833FD82E4905610096FC24 /* FirebaseFirestore in Frameworks */ = {isa = PBXBuildFile; productRef = 0F833FD72E4905610096FC24 /* FirebaseFirestore */; };
		0F833FDA2E4905610096FC24 /* FirebaseStorage in Frameworks */ = {isa = PBXBuildFile; productRef = 0F833FD92E4905610096FC24 /* FirebaseStorage */; };
		65C009212E4935840079C102 /* GoogleSignIn in Frameworks */ = {isa = PBXBuildFile; productRef = 65C009202E4935840079C102 /* GoogleSignIn */; };
		65C009232E4935840079C102 /* GoogleSignInSwift in Frameworks */ = {isa = PBXBuildFile; productRef = 65C009222E4935840079C102 /* GoogleSignInSwift */; };
/* End PBXBuildFile section */

/* Begin PBXContainerItemProxy section */
		0F833F8F2E48F6790096FC24 /* PBXContainerItemProxy */ = {
			isa = PBXContainerItemProxy;
			containerPortal = 0F833F762E48F6780096FC24 /* Project object */;
			proxyType = 1;
			remoteGlobalIDString = 0F833F7D2E48F6780096FC24;
			remoteInfo = FitFam;
		};
		0F833F992E48F6790096FC24 /* PBXContainerItemProxy */ = {
			isa = PBXContainerItemProxy;
			containerPortal = 0F833F762E48F6780096FC24 /* Project object */;
			proxyType = 1;
			remoteGlobalIDString = 0F833F7D2E48F6780096FC24;
			remoteInfo = FitFam;
		};
/* End PBXContainerItemProxy section */

/* Begin PBXFileReference section */
		0F833F7E2E48F6780096FC24 /* FitFam.app */ = {isa = PBXFileReference; explicitFileType = wrapper.application; includeInIndex = 0; path = FitFam.app; sourceTree = BUILT_PRODUCTS_DIR; };
		0F833F8E2E48F6790096FC24 /* FitFamTests.xctest */ = {isa = PBXFileReference; explicitFileType = wrapper.cfbundle; includeInIndex = 0; path = FitFamTests.xctest; sourceTree = BUILT_PRODUCTS_DIR; };
		0F833F982E48F6790096FC24 /* FitFamUITests.xctest */ = {isa = PBXFileReference; explicitFileType = wrapper.cfbundle; includeInIndex = 0; path = FitFamUITests.xctest; sourceTree = BUILT_PRODUCTS_DIR; };
/* End PBXFileReference section */

/* Begin PBXFileSystemSynchronizedBuildFileExceptionSet section */
		65C009872E493FFF0079C102 /* Exceptions for "FitFam" folder in "FitFam" target */ = {
			isa = PBXFileSystemSynchronizedBuildFileExceptionSet;
			membershipExceptions = (
				Info.plist,
			);
			target = 0F833F7D2E48F6780096FC24 /* FitFam */;
		};
/* End PBXFileSystemSynchronizedBuildFileExceptionSet section */

/* Begin PBXFileSystemSynchronizedRootGroup section */
		0F833F802E48F6780096FC24 /* FitFam */ = {
			isa = PBXFileSystemSynchronizedRootGroup;
			exceptions = (
				65C009872E493FFF0079C102 /* Exceptions for "FitFam" folder in "FitFam" target */,
			);
			path = FitFam;
			sourceTree = "<group>";
		};
		0F833F912E48F6790096FC24 /* FitFamTests */ = {
			isa = PBXFileSystemSynchronizedRootGroup;
			path = FitFamTests;
			sourceTree = "<group>";
		};
		0F833F9B2E48F6790096FC24 /* FitFamUITests */ = {
			isa = PBXFileSystemSynchronizedRootGroup;
			path = FitFamUITests;
			sourceTree = "<group>";
		};
/* End PBXFileSystemSynchronizedRootGroup section */

/* Begin PBXFrameworksBuildPhase section */
		0F833F7B2E48F6780096FC24 /* Frameworks */ = {
			isa = PBXFrameworksBuildPhase;
			buildActionMask = 2147483647;
			files = (
				65C009212E4935840079C102 /* GoogleSignIn in Frameworks */,
				0F833FD62E4905610096FC24 /* FirebaseCore in Frameworks */,
				0F833FDA2E4905610096FC24 /* FirebaseStorage in Frameworks */,
				65C009232E4935840079C102 /* GoogleSignInSwift in Frameworks */,
				0F833FD42E4905610096FC24 /* FirebaseAuth in Frameworks */,
				0F833FD82E4905610096FC24 /* FirebaseFirestore in Frameworks */,
			);
			runOnlyForDeploymentPostprocessing = 0;
		};
		0F833F8B2E48F6790096FC24 /* Frameworks */ = {
			isa = PBXFrameworksBuildPhase;
			buildActionMask = 2147483647;
			files = (
			);
			runOnlyForDeploymentPostprocessing = 0;
		};
		0F833F952E48F6790096FC24 /* Frameworks */ = {
			isa = PBXFrameworksBuildPhase;
			buildActionMask = 2147483647;
			files = (
			);
			runOnlyForDeploymentPostprocessing = 0;
		};
/* End PBXFrameworksBuildPhase section */

/* Begin PBXGroup section */
		0F833F752E48F6780096FC24 = {
			isa = PBXGroup;
			children = (
				0F833F802E48F6780096FC24 /* FitFam */,
				0F833F912E48F6790096FC24 /* FitFamTests */,
				0F833F9B2E48F6790096FC24 /* FitFamUITests */,
				0F833F7F2E48F6780096FC24 /* Products */,
			);
			sourceTree = "<group>";
		};
		0F833F7F2E48F6780096FC24 /* Products */ = {
			isa = PBXGroup;
			children = (
				0F833F7E2E48F6780096FC24 /* FitFam.app */,
				0F833F8E2E48F6790096FC24 /* FitFamTests.xctest */,
				0F833F982E48F6790096FC24 /* FitFamUITests.xctest */,
			);
			name = Products;
			sourceTree = "<group>";
		};
/* End PBXGroup section */

/* Begin PBXNativeTarget section */
		0F833F7D2E48F6780096FC24 /* FitFam */ = {
			isa = PBXNativeTarget;
			buildConfigurationList = 0F833FA22E48F6790096FC24 /* Build configuration list for PBXNativeTarget "FitFam" */;
			buildPhases = (
				0F833F7A2E48F6780096FC24 /* Sources */,
				0F833F7B2E48F6780096FC24 /* Frameworks */,
				0F833F7C2E48F6780096FC24 /* Resources */,
			);
			buildRules = (
			);
			dependencies = (
			);
			fileSystemSynchronizedGroups = (
				0F833F802E48F6780096FC24 /* FitFam */,
			);
			name = FitFam;
			packageProductDependencies = (
				0F833FD32E4905610096FC24 /* FirebaseAuth */,
				0F833FD52E4905610096FC24 /* FirebaseCore */,
				0F833FD72E4905610096FC24 /* FirebaseFirestore */,
				0F833FD92E4905610096FC24 /* FirebaseStorage */,
				65C009202E4935840079C102 /* GoogleSignIn */,
				65C009222E4935840079C102 /* GoogleSignInSwift */,
			);
			productName = FitFam;
			productReference = 0F833F7E2E48F6780096FC24 /* FitFam.app */;
			productType = "com.apple.product-type.application";
		};
		0F833F8D2E48F6790096FC24 /* FitFamTests */ = {
			isa = PBXNativeTarget;
			buildConfigurationList = 0F833FA52E48F6790096FC24 /* Build configuration list for PBXNativeTarget "FitFamTests" */;
			buildPhases = (
				0F833F8A2E48F6790096FC24 /* Sources */,
				0F833F8B2E48F6790096FC24 /* Frameworks */,
				0F833F8C2E48F6790096FC24 /* Resources */,
			);
			buildRules = (
			);
			dependencies = (
				0F833F902E48F6790096FC24 /* PBXTargetDependency */,
			);
			fileSystemSynchronizedGroups = (
				0F833F912E48F6790096FC24 /* FitFamTests */,
			);
			name = FitFamTests;
			packageProductDependencies = (
			);
			productName = FitFamTests;
			productReference = 0F833F8E2E48F6790096FC24 /* FitFamTests.xctest */;
			productType = "com.apple.product-type.bundle.unit-test";
		};
		0F833F972E48F6790096FC24 /* FitFamUITests */ = {
			isa = PBXNativeTarget;
			buildConfigurationList = 0F833FA82E48F6790096FC24 /* Build configuration list for PBXNativeTarget "FitFamUITests" */;
			buildPhases = (
				0F833F942E48F6790096FC24 /* Sources */,
				0F833F952E48F6790096FC24 /* Frameworks */,
				0F833F962E48F6790096FC24 /* Resources */,
			);
			buildRules = (
			);
			dependencies = (
				0F833F9A2E48F6790096FC24 /* PBXTargetDependency */,
			);
			fileSystemSynchronizedGroups = (
				0F833F9B2E48F6790096FC24 /* FitFamUITests */,
			);
			name = FitFamUITests;
			packageProductDependencies = (
			);
			productName = FitFamUITests;
			productReference = 0F833F982E48F6790096FC24 /* FitFamUITests.xctest */;
			productType = "com.apple.product-type.bundle.ui-testing";
		};
/* End PBXNativeTarget section */

/* Begin PBXProject section */
		0F833F762E48F6780096FC24 /* Project object */ = {
			isa = PBXProject;
			attributes = {
				BuildIndependentTargetsInParallel = 1;
				KnownAssetTags = (
					New,
				);
				LastSwiftUpdateCheck = 1600;
				LastUpgradeCheck = 1640;
				TargetAttributes = {
					0F833F7D2E48F6780096FC24 = {
						CreatedOnToolsVersion = 16.0;
					};
					0F833F8D2E48F6790096FC24 = {
						CreatedOnToolsVersion = 16.0;
						TestTargetID = 0F833F7D2E48F6780096FC24;
					};
					0F833F972E48F6790096FC24 = {
						CreatedOnToolsVersion = 16.0;
						TestTargetID = 0F833F7D2E48F6780096FC24;
					};
				};
			};
			buildConfigurationList = 0F833F792E48F6780096FC24 /* Build configuration list for PBXProject "FitFam" */;
			developmentRegion = en;
			hasScannedForEncodings = 0;
			knownRegions = (
				en,
				Base,
			);
			mainGroup = 0F833F752E48F6780096FC24;
			minimizedProjectReferenceProxies = 1;
			packageReferences = (
				0F833FD22E4905610096FC24 /* XCRemoteSwiftPackageReference "firebase-ios-sdk" */,
				65C0091F2E4935840079C102 /* XCRemoteSwiftPackageReference "GoogleSignIn-iOS" */,
			);
			preferredProjectObjectVersion = 77;
			productRefGroup = 0F833F7F2E48F6780096FC24 /* Products */;
			projectDirPath = "";
			projectRoot = "";
			targets = (
				0F833F7D2E48F6780096FC24 /* FitFam */,
				0F833F8D2E48F6790096FC24 /* FitFamTests */,
				0F833F972E48F6790096FC24 /* FitFamUITests */,
			);
		};
/* End PBXProject section */

/* Begin PBXResourcesBuildPhase section */
		0F833F7C2E48F6780096FC24 /* Resources */ = {
			isa = PBXResourcesBuildPhase;
			buildActionMask = 2147483647;
			files = (
			);
			runOnlyForDeploymentPostprocessing = 0;
		};
		0F833F8C2E48F6790096FC24 /* Resources */ = {
			isa = PBXResourcesBuildPhase;
			buildActionMask = 2147483647;
			files = (
			);
			runOnlyForDeploymentPostprocessing = 0;
		};
		0F833F962E48F6790096FC24 /* Resources */ = {
			isa = PBXResourcesBuildPhase;
			buildActionMask = 2147483647;
			files = (
			);
			runOnlyForDeploymentPostprocessing = 0;
		};
/* End PBXResourcesBuildPhase section */

/* Begin PBXSourcesBuildPhase section */
		0F833F7A2E48F6780096FC24 /* Sources */ = {
			isa = PBXSourcesBuildPhase;
			buildActionMask = 2147483647;
			files = (
			);
			runOnlyForDeploymentPostprocessing = 0;
		};
		0F833F8A2E48F6790096FC24 /* Sources */ = {
			isa = PBXSourcesBuildPhase;
			buildActionMask = 2147483647;
			files = (
			);
			runOnlyForDeploymentPostprocessing = 0;
		};
		0F833F942E48F6790096FC24 /* Sources */ = {
			isa = PBXSourcesBuildPhase;
			buildActionMask = 2147483647;
			files = (
			);
			runOnlyForDeploymentPostprocessing = 0;
		};
/* End PBXSourcesBuildPhase section */

/* Begin PBXTargetDependency section */
		0F833F902E48F6790096FC24 /* PBXTargetDependency */ = {
			isa = PBXTargetDependency;
			target = 0F833F7D2E48F6780096FC24 /* FitFam */;
			targetProxy = 0F833F8F2E48F6790096FC24 /* PBXContainerItemProxy */;
		};
		0F833F9A2E48F6790096FC24 /* PBXTargetDependency */ = {
			isa = PBXTargetDependency;
			target = 0F833F7D2E48F6780096FC24 /* FitFam */;
			targetProxy = 0F833F992E48F6790096FC24 /* PBXContainerItemProxy */;
		};
/* End PBXTargetDependency section */

/* Begin XCBuildConfiguration section */
		0F833FA02E48F6790096FC24 /* Debug */ = {
			isa = XCBuildConfiguration;
			buildSettings = {
				ALWAYS_SEARCH_USER_PATHS = NO;
				ASSETCATALOG_COMPILER_GENERATE_SWIFT_ASSET_SYMBOL_EXTENSIONS = YES;
				CLANG_ANALYZER_NONNULL = YES;
				CLANG_ANALYZER_NUMBER_OBJECT_CONVERSION = YES_AGGRESSIVE;
				CLANG_CXX_LANGUAGE_STANDARD = "gnu++20";
				CLANG_ENABLE_MODULES = YES;
				CLANG_ENABLE_OBJC_ARC = YES;
				CLANG_ENABLE_OBJC_WEAK = YES;
				CLANG_WARN_BLOCK_CAPTURE_AUTORELEASING = YES;
				CLANG_WARN_BOOL_CONVERSION = YES;
				CLANG_WARN_COMMA = YES;
				CLANG_WARN_CONSTANT_CONVERSION = YES;
				CLANG_WARN_DEPRECATED_OBJC_IMPLEMENTATIONS = YES;
				CLANG_WARN_DIRECT_OBJC_ISA_USAGE = YES_ERROR;
				CLANG_WARN_DOCUMENTATION_COMMENTS = YES;
				CLANG_WARN_EMPTY_BODY = YES;
				CLANG_WARN_ENUM_CONVERSION = YES;
				CLANG_WARN_INFINITE_RECURSION = YES;
				CLANG_WARN_INT_CONVERSION = YES;
				CLANG_WARN_NON_LITERAL_NULL_CONVERSION = YES;
				CLANG_WARN_OBJC_IMPLICIT_RETAIN_SELF = YES;
				CLANG_WARN_OBJC_LITERAL_CONVERSION = YES;
				CLANG_WARN_OBJC_ROOT_CLASS = YES_ERROR;
				CLANG_WARN_QUOTED_INCLUDE_IN_FRAMEWORK_HEADER = YES;
				CLANG_WARN_RANGE_LOOP_ANALYSIS = YES;
				CLANG_WARN_STRICT_PROTOTYPES = YES;
				CLANG_WARN_SUSPICIOUS_MOVE = YES;
				CLANG_WARN_UNGUARDED_AVAILABILITY = YES_AGGRESSIVE;
				CLANG_WARN_UNREACHABLE_CODE = YES;
				CLANG_WARN__DUPLICATE_METHOD_MATCH = YES;
				COPY_PHASE_STRIP = NO;
				DEBUG_INFORMATION_FORMAT = dwarf;
				ENABLE_STRICT_OBJC_MSGSEND = YES;
				ENABLE_TESTABILITY = YES;
				ENABLE_USER_SCRIPT_SANDBOXING = YES;
				GCC_C_LANGUAGE_STANDARD = gnu17;
				GCC_DYNAMIC_NO_PIC = NO;
				GCC_NO_COMMON_BLOCKS = YES;
				GCC_OPTIMIZATION_LEVEL = 0;
				GCC_PREPROCESSOR_DEFINITIONS = (
					"DEBUG=1",
					"$(inherited)",
				);
				GCC_WARN_64_TO_32_BIT_CONVERSION = YES;
				GCC_WARN_ABOUT_RETURN_TYPE = YES_ERROR;
				GCC_WARN_UNDECLARED_SELECTOR = YES;
				GCC_WARN_UNINITIALIZED_AUTOS = YES_AGGRESSIVE;
				GCC_WARN_UNUSED_FUNCTION = YES;
				GCC_WARN_UNUSED_VARIABLE = YES;
				IPHONEOS_DEPLOYMENT_TARGET = 18.0;
				LOCALIZATION_PREFERS_STRING_CATALOGS = YES;
				MTL_ENABLE_DEBUG_INFO = INCLUDE_SOURCE;
				MTL_FAST_MATH = YES;
				ONLY_ACTIVE_ARCH = YES;
				SDKROOT = iphoneos;
				SWIFT_ACTIVE_COMPILATION_CONDITIONS = "DEBUG $(inherited)";
				SWIFT_OPTIMIZATION_LEVEL = "-Onone";
			};
			name = Debug;
		};
		0F833FA12E48F6790096FC24 /* Release */ = {
			isa = XCBuildConfiguration;
			buildSettings = {
				ALWAYS_SEARCH_USER_PATHS = NO;
				ASSETCATALOG_COMPILER_GENERATE_SWIFT_ASSET_SYMBOL_EXTENSIONS = YES;
				CLANG_ANALYZER_NONNULL = YES;
				CLANG_ANALYZER_NUMBER_OBJECT_CONVERSION = YES_AGGRESSIVE;
				CLANG_CXX_LANGUAGE_STANDARD = "gnu++20";
				CLANG_ENABLE_MODULES = YES;
				CLANG_ENABLE_OBJC_ARC = YES;
				CLANG_ENABLE_OBJC_WEAK = YES;
				CLANG_WARN_BLOCK_CAPTURE_AUTORELEASING = YES;
				CLANG_WARN_BOOL_CONVERSION = YES;
				CLANG_WARN_COMMA = YES;
				CLANG_WARN_CONSTANT_CONVERSION = YES;
				CLANG_WARN_DEPRECATED_OBJC_IMPLEMENTATIONS = YES;
				CLANG_WARN_DIRECT_OBJC_ISA_USAGE = YES_ERROR;
				CLANG_WARN_DOCUMENTATION_COMMENTS = YES;
				CLANG_WARN_EMPTY_BODY = YES;
				CLANG_WARN_ENUM_CONVERSION = YES;
				CLANG_WARN_INFINITE_RECURSION = YES;
				CLANG_WARN_INT_CONVERSION = YES;
				CLANG_WARN_NON_LITERAL_NULL_CONVERSION = YES;
				CLANG_WARN_OBJC_IMPLICIT_RETAIN_SELF = YES;
				CLANG_WARN_OBJC_LITERAL_CONVERSION = YES;
				CLANG_WARN_OBJC_ROOT_CLASS = YES_ERROR;
				CLANG_WARN_QUOTED_INCLUDE_IN_FRAMEWORK_HEADER = YES;
				CLANG_WARN_RANGE_LOOP_ANALYSIS = YES;
				CLANG_WARN_STRICT_PROTOTYPES = YES;
				CLANG_WARN_SUSPICIOUS_MOVE = YES;
				CLANG_WARN_UNGUARDED_AVAILABILITY = YES_AGGRESSIVE;
				CLANG_WARN_UNREACHABLE_CODE = YES;
				CLANG_WARN__DUPLICATE_METHOD_MATCH = YES;
				COPY_PHASE_STRIP = NO;
				DEBUG_INFORMATION_FORMAT = "dwarf-with-dsym";
				ENABLE_NS_ASSERTIONS = NO;
				ENABLE_STRICT_OBJC_MSGSEND = YES;
				ENABLE_USER_SCRIPT_SANDBOXING = YES;
				GCC_C_LANGUAGE_STANDARD = gnu17;
				GCC_NO_COMMON_BLOCKS = YES;
				GCC_WARN_64_TO_32_BIT_CONVERSION = YES;
				GCC_WARN_ABOUT_RETURN_TYPE = YES_ERROR;
				GCC_WARN_UNDECLARED_SELECTOR = YES;
				GCC_WARN_UNINITIALIZED_AUTOS = YES_AGGRESSIVE;
				GCC_WARN_UNUSED_FUNCTION = YES;
				GCC_WARN_UNUSED_VARIABLE = YES;
				IPHONEOS_DEPLOYMENT_TARGET = 18.0;
				LOCALIZATION_PREFERS_STRING_CATALOGS = YES;
				MTL_ENABLE_DEBUG_INFO = NO;
				MTL_FAST_MATH = YES;
				SDKROOT = iphoneos;
				SWIFT_COMPILATION_MODE = wholemodule;
				VALIDATE_PRODUCT = YES;
			};
			name = Release;
		};
		0F833FA32E48F6790096FC24 /* Debug */ = {
			isa = XCBuildConfiguration;
			buildSettings = {
				ASSETCATALOG_COMPILER_APPICON_NAME = AppIcon;
				ASSETCATALOG_COMPILER_GLOBAL_ACCENT_COLOR_NAME = AccentColor;
				CODE_SIGN_STYLE = Automatic;
				CURRENT_PROJECT_VERSION = 1;
				DEVELOPMENT_ASSET_PATHS = "\"FitFam/Preview Content\"";
				DEVELOPMENT_TEAM = C7RY6XVPJ9;
				ENABLE_PREVIEWS = YES;
				GENERATE_INFOPLIST_FILE = YES;
<<<<<<< HEAD
				INFOPLIST_KEY_NSCameraUsageDescription = "FitFam uses your camera to capture workout photos and videos for\n   sharing with your fitness friends.";
				INFOPLIST_KEY_NSPhotoLibraryUsageDescription = "FitFam can save your workout photos to your photo library.";
=======
				INFOPLIST_FILE = FitFam/Info.plist;
				INFOPLIST_KEY_CFBundleURLTypes = "{\n    CFBundleURLName = GoogleSignIn;\n    CFBundleURLSchemes =     (\n        \"com.googleusercontent.apps.543064302513-jlrrnk4c94i5fd3cie06403k8e2q3tsc\"\n    );\n}";
>>>>>>> 5a8f4186
				INFOPLIST_KEY_UIApplicationSceneManifest_Generation = YES;
				INFOPLIST_KEY_UIApplicationSupportsIndirectInputEvents = YES;
				INFOPLIST_KEY_UILaunchScreen_Generation = YES;
				INFOPLIST_KEY_UISupportedInterfaceOrientations_iPad = "UIInterfaceOrientationPortrait UIInterfaceOrientationPortraitUpsideDown UIInterfaceOrientationLandscapeLeft UIInterfaceOrientationLandscapeRight";
				INFOPLIST_KEY_UISupportedInterfaceOrientations_iPhone = "UIInterfaceOrientationPortrait UIInterfaceOrientationLandscapeLeft UIInterfaceOrientationLandscapeRight";
				IPHONEOS_DEPLOYMENT_TARGET = 18.0;
				LD_RUNPATH_SEARCH_PATHS = (
					"$(inherited)",
					"@executable_path/Frameworks",
				);
				MARKETING_VERSION = 1.0;
				PRODUCT_BUNDLE_IDENTIFIER = com.FitFam2.app.dev;
				PRODUCT_NAME = "$(TARGET_NAME)";
				SWIFT_EMIT_LOC_STRINGS = YES;
				SWIFT_VERSION = 5.0;
				TARGETED_DEVICE_FAMILY = "1,2";
			};
			name = Debug;
		};
		0F833FA42E48F6790096FC24 /* Release */ = {
			isa = XCBuildConfiguration;
			buildSettings = {
				ASSETCATALOG_COMPILER_APPICON_NAME = AppIcon;
				ASSETCATALOG_COMPILER_GLOBAL_ACCENT_COLOR_NAME = AccentColor;
				CODE_SIGN_STYLE = Automatic;
				CURRENT_PROJECT_VERSION = 1;
				DEVELOPMENT_ASSET_PATHS = "\"FitFam/Preview Content\"";
				DEVELOPMENT_TEAM = C7RY6XVPJ9;
				ENABLE_PREVIEWS = YES;
				GENERATE_INFOPLIST_FILE = YES;
<<<<<<< HEAD
				INFOPLIST_KEY_NSCameraUsageDescription = "FitFam uses your camera to capture workout photos and videos for\n   sharing with your fitness friends.";
				INFOPLIST_KEY_NSPhotoLibraryUsageDescription = "FitFam can save your workout photos to your photo library.";
=======
				INFOPLIST_FILE = FitFam/Info.plist;
				INFOPLIST_KEY_CFBundleURLTypes = "{\n    CFBundleURLName = GoogleSignIn;\n    CFBundleURLSchemes =     (\n        \"com.googleusercontent.apps.543064302513-jlrrnk4c94i5fd3cie06403k8e2q3tsc\"\n    );\n}";
>>>>>>> 5a8f4186
				INFOPLIST_KEY_UIApplicationSceneManifest_Generation = YES;
				INFOPLIST_KEY_UIApplicationSupportsIndirectInputEvents = YES;
				INFOPLIST_KEY_UILaunchScreen_Generation = YES;
				INFOPLIST_KEY_UISupportedInterfaceOrientations_iPad = "UIInterfaceOrientationPortrait UIInterfaceOrientationPortraitUpsideDown UIInterfaceOrientationLandscapeLeft UIInterfaceOrientationLandscapeRight";
				INFOPLIST_KEY_UISupportedInterfaceOrientations_iPhone = "UIInterfaceOrientationPortrait UIInterfaceOrientationLandscapeLeft UIInterfaceOrientationLandscapeRight";
				IPHONEOS_DEPLOYMENT_TARGET = 18.0;
				LD_RUNPATH_SEARCH_PATHS = (
					"$(inherited)",
					"@executable_path/Frameworks",
				);
				MARKETING_VERSION = 1.0;
				PRODUCT_BUNDLE_IDENTIFIER = com.FitFam2.app.dev;
				PRODUCT_NAME = "$(TARGET_NAME)";
				SWIFT_EMIT_LOC_STRINGS = YES;
				SWIFT_VERSION = 5.0;
				TARGETED_DEVICE_FAMILY = "1,2";
			};
			name = Release;
		};
		0F833FA62E48F6790096FC24 /* Debug */ = {
			isa = XCBuildConfiguration;
			buildSettings = {
				BUNDLE_LOADER = "$(TEST_HOST)";
				CODE_SIGN_STYLE = Automatic;
				CURRENT_PROJECT_VERSION = 1;
				DEVELOPMENT_TEAM = QHP92BKC95;
				GENERATE_INFOPLIST_FILE = YES;
				IPHONEOS_DEPLOYMENT_TARGET = 18.0;
				MARKETING_VERSION = 1.0;
				PRODUCT_BUNDLE_IDENTIFIER = personal.FitFamTests;
				PRODUCT_NAME = "$(TARGET_NAME)";
				SWIFT_EMIT_LOC_STRINGS = NO;
				SWIFT_VERSION = 5.0;
				TARGETED_DEVICE_FAMILY = "1,2";
				TEST_HOST = "$(BUILT_PRODUCTS_DIR)/FitFam.app/$(BUNDLE_EXECUTABLE_FOLDER_PATH)/FitFam";
			};
			name = Debug;
		};
		0F833FA72E48F6790096FC24 /* Release */ = {
			isa = XCBuildConfiguration;
			buildSettings = {
				BUNDLE_LOADER = "$(TEST_HOST)";
				CODE_SIGN_STYLE = Automatic;
				CURRENT_PROJECT_VERSION = 1;
				DEVELOPMENT_TEAM = QHP92BKC95;
				GENERATE_INFOPLIST_FILE = YES;
				IPHONEOS_DEPLOYMENT_TARGET = 18.0;
				MARKETING_VERSION = 1.0;
				PRODUCT_BUNDLE_IDENTIFIER = personal.FitFamTests;
				PRODUCT_NAME = "$(TARGET_NAME)";
				SWIFT_EMIT_LOC_STRINGS = NO;
				SWIFT_VERSION = 5.0;
				TARGETED_DEVICE_FAMILY = "1,2";
				TEST_HOST = "$(BUILT_PRODUCTS_DIR)/FitFam.app/$(BUNDLE_EXECUTABLE_FOLDER_PATH)/FitFam";
			};
			name = Release;
		};
		0F833FA92E48F6790096FC24 /* Debug */ = {
			isa = XCBuildConfiguration;
			buildSettings = {
				CODE_SIGN_STYLE = Automatic;
				CURRENT_PROJECT_VERSION = 1;
				DEVELOPMENT_TEAM = QHP92BKC95;
				GENERATE_INFOPLIST_FILE = YES;
				MARKETING_VERSION = 1.0;
				PRODUCT_BUNDLE_IDENTIFIER = personal.FitFamUITests;
				PRODUCT_NAME = "$(TARGET_NAME)";
				SWIFT_EMIT_LOC_STRINGS = NO;
				SWIFT_VERSION = 5.0;
				TARGETED_DEVICE_FAMILY = "1,2";
				TEST_TARGET_NAME = FitFam;
			};
			name = Debug;
		};
		0F833FAA2E48F6790096FC24 /* Release */ = {
			isa = XCBuildConfiguration;
			buildSettings = {
				CODE_SIGN_STYLE = Automatic;
				CURRENT_PROJECT_VERSION = 1;
				DEVELOPMENT_TEAM = QHP92BKC95;
				GENERATE_INFOPLIST_FILE = YES;
				MARKETING_VERSION = 1.0;
				PRODUCT_BUNDLE_IDENTIFIER = personal.FitFamUITests;
				PRODUCT_NAME = "$(TARGET_NAME)";
				SWIFT_EMIT_LOC_STRINGS = NO;
				SWIFT_VERSION = 5.0;
				TARGETED_DEVICE_FAMILY = "1,2";
				TEST_TARGET_NAME = FitFam;
			};
			name = Release;
		};
/* End XCBuildConfiguration section */

/* Begin XCConfigurationList section */
		0F833F792E48F6780096FC24 /* Build configuration list for PBXProject "FitFam" */ = {
			isa = XCConfigurationList;
			buildConfigurations = (
				0F833FA02E48F6790096FC24 /* Debug */,
				0F833FA12E48F6790096FC24 /* Release */,
			);
			defaultConfigurationIsVisible = 0;
			defaultConfigurationName = Release;
		};
		0F833FA22E48F6790096FC24 /* Build configuration list for PBXNativeTarget "FitFam" */ = {
			isa = XCConfigurationList;
			buildConfigurations = (
				0F833FA32E48F6790096FC24 /* Debug */,
				0F833FA42E48F6790096FC24 /* Release */,
			);
			defaultConfigurationIsVisible = 0;
			defaultConfigurationName = Release;
		};
		0F833FA52E48F6790096FC24 /* Build configuration list for PBXNativeTarget "FitFamTests" */ = {
			isa = XCConfigurationList;
			buildConfigurations = (
				0F833FA62E48F6790096FC24 /* Debug */,
				0F833FA72E48F6790096FC24 /* Release */,
			);
			defaultConfigurationIsVisible = 0;
			defaultConfigurationName = Release;
		};
		0F833FA82E48F6790096FC24 /* Build configuration list for PBXNativeTarget "FitFamUITests" */ = {
			isa = XCConfigurationList;
			buildConfigurations = (
				0F833FA92E48F6790096FC24 /* Debug */,
				0F833FAA2E48F6790096FC24 /* Release */,
			);
			defaultConfigurationIsVisible = 0;
			defaultConfigurationName = Release;
		};
/* End XCConfigurationList section */

/* Begin XCRemoteSwiftPackageReference section */
		0F833FD22E4905610096FC24 /* XCRemoteSwiftPackageReference "firebase-ios-sdk" */ = {
			isa = XCRemoteSwiftPackageReference;
			repositoryURL = "https://github.com/firebase/firebase-ios-sdk.git";
			requirement = {
				kind = upToNextMajorVersion;
				minimumVersion = 12.1.0;
			};
		};
		65C0091F2E4935840079C102 /* XCRemoteSwiftPackageReference "GoogleSignIn-iOS" */ = {
			isa = XCRemoteSwiftPackageReference;
			repositoryURL = "https://github.com/google/GoogleSignIn-iOS";
			requirement = {
				kind = upToNextMajorVersion;
				minimumVersion = 9.0.0;
			};
		};
/* End XCRemoteSwiftPackageReference section */

/* Begin XCSwiftPackageProductDependency section */
		0F833FD32E4905610096FC24 /* FirebaseAuth */ = {
			isa = XCSwiftPackageProductDependency;
			package = 0F833FD22E4905610096FC24 /* XCRemoteSwiftPackageReference "firebase-ios-sdk" */;
			productName = FirebaseAuth;
		};
		0F833FD52E4905610096FC24 /* FirebaseCore */ = {
			isa = XCSwiftPackageProductDependency;
			package = 0F833FD22E4905610096FC24 /* XCRemoteSwiftPackageReference "firebase-ios-sdk" */;
			productName = FirebaseCore;
		};
		0F833FD72E4905610096FC24 /* FirebaseFirestore */ = {
			isa = XCSwiftPackageProductDependency;
			package = 0F833FD22E4905610096FC24 /* XCRemoteSwiftPackageReference "firebase-ios-sdk" */;
			productName = FirebaseFirestore;
		};
		0F833FD92E4905610096FC24 /* FirebaseStorage */ = {
			isa = XCSwiftPackageProductDependency;
			package = 0F833FD22E4905610096FC24 /* XCRemoteSwiftPackageReference "firebase-ios-sdk" */;
			productName = FirebaseStorage;
		};
		65C009202E4935840079C102 /* GoogleSignIn */ = {
			isa = XCSwiftPackageProductDependency;
			package = 65C0091F2E4935840079C102 /* XCRemoteSwiftPackageReference "GoogleSignIn-iOS" */;
			productName = GoogleSignIn;
		};
		65C009222E4935840079C102 /* GoogleSignInSwift */ = {
			isa = XCSwiftPackageProductDependency;
			package = 65C0091F2E4935840079C102 /* XCRemoteSwiftPackageReference "GoogleSignIn-iOS" */;
			productName = GoogleSignInSwift;
		};
/* End XCSwiftPackageProductDependency section */
	};
	rootObject = 0F833F762E48F6780096FC24 /* Project object */;
}<|MERGE_RESOLUTION|>--- conflicted
+++ resolved
@@ -204,9 +204,6 @@
 			isa = PBXProject;
 			attributes = {
 				BuildIndependentTargetsInParallel = 1;
-				KnownAssetTags = (
-					New,
-				);
 				LastSwiftUpdateCheck = 1600;
 				LastUpgradeCheck = 1640;
 				TargetAttributes = {
@@ -440,19 +437,13 @@
 				DEVELOPMENT_TEAM = C7RY6XVPJ9;
 				ENABLE_PREVIEWS = YES;
 				GENERATE_INFOPLIST_FILE = YES;
-<<<<<<< HEAD
-				INFOPLIST_KEY_NSCameraUsageDescription = "FitFam uses your camera to capture workout photos and videos for\n   sharing with your fitness friends.";
-				INFOPLIST_KEY_NSPhotoLibraryUsageDescription = "FitFam can save your workout photos to your photo library.";
-=======
 				INFOPLIST_FILE = FitFam/Info.plist;
 				INFOPLIST_KEY_CFBundleURLTypes = "{\n    CFBundleURLName = GoogleSignIn;\n    CFBundleURLSchemes =     (\n        \"com.googleusercontent.apps.543064302513-jlrrnk4c94i5fd3cie06403k8e2q3tsc\"\n    );\n}";
->>>>>>> 5a8f4186
 				INFOPLIST_KEY_UIApplicationSceneManifest_Generation = YES;
 				INFOPLIST_KEY_UIApplicationSupportsIndirectInputEvents = YES;
 				INFOPLIST_KEY_UILaunchScreen_Generation = YES;
 				INFOPLIST_KEY_UISupportedInterfaceOrientations_iPad = "UIInterfaceOrientationPortrait UIInterfaceOrientationPortraitUpsideDown UIInterfaceOrientationLandscapeLeft UIInterfaceOrientationLandscapeRight";
 				INFOPLIST_KEY_UISupportedInterfaceOrientations_iPhone = "UIInterfaceOrientationPortrait UIInterfaceOrientationLandscapeLeft UIInterfaceOrientationLandscapeRight";
-				IPHONEOS_DEPLOYMENT_TARGET = 18.0;
 				LD_RUNPATH_SEARCH_PATHS = (
 					"$(inherited)",
 					"@executable_path/Frameworks",
@@ -477,19 +468,13 @@
 				DEVELOPMENT_TEAM = C7RY6XVPJ9;
 				ENABLE_PREVIEWS = YES;
 				GENERATE_INFOPLIST_FILE = YES;
-<<<<<<< HEAD
-				INFOPLIST_KEY_NSCameraUsageDescription = "FitFam uses your camera to capture workout photos and videos for\n   sharing with your fitness friends.";
-				INFOPLIST_KEY_NSPhotoLibraryUsageDescription = "FitFam can save your workout photos to your photo library.";
-=======
 				INFOPLIST_FILE = FitFam/Info.plist;
 				INFOPLIST_KEY_CFBundleURLTypes = "{\n    CFBundleURLName = GoogleSignIn;\n    CFBundleURLSchemes =     (\n        \"com.googleusercontent.apps.543064302513-jlrrnk4c94i5fd3cie06403k8e2q3tsc\"\n    );\n}";
->>>>>>> 5a8f4186
 				INFOPLIST_KEY_UIApplicationSceneManifest_Generation = YES;
 				INFOPLIST_KEY_UIApplicationSupportsIndirectInputEvents = YES;
 				INFOPLIST_KEY_UILaunchScreen_Generation = YES;
 				INFOPLIST_KEY_UISupportedInterfaceOrientations_iPad = "UIInterfaceOrientationPortrait UIInterfaceOrientationPortraitUpsideDown UIInterfaceOrientationLandscapeLeft UIInterfaceOrientationLandscapeRight";
 				INFOPLIST_KEY_UISupportedInterfaceOrientations_iPhone = "UIInterfaceOrientationPortrait UIInterfaceOrientationLandscapeLeft UIInterfaceOrientationLandscapeRight";
-				IPHONEOS_DEPLOYMENT_TARGET = 18.0;
 				LD_RUNPATH_SEARCH_PATHS = (
 					"$(inherited)",
 					"@executable_path/Frameworks",
